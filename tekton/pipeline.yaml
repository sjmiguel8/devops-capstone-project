--- conflicted
+++ resolved
@@ -79,9 +79,7 @@
         value: "$(params.build-image)"
       runAfter:
         - tests
-<<<<<<< HEAD
         - lint
-
     - name: deploy
       workspaces:
         - name: manifest-dir
@@ -99,7 +97,4 @@
           oc apply -f deploy/
           oc get pods -l app=accounts
       runAfter:
-        - build
-=======
-        - lint
->>>>>>> 2ab03331
+        - build